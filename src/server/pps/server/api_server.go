--- conflicted
+++ resolved
@@ -1174,11 +1174,7 @@
 			}
 		}
 
-<<<<<<< HEAD
-		// Create a k8s rc that runs the workers
-=======
 		// Create a k8s replication controller that runs the workers
->>>>>>> 5b9eca5d
 		if err := a.createWorkersForPipeline(pipelineInfo); err != nil {
 			if !isAlreadyExistsErr(err) {
 				return err
