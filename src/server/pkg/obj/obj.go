--- conflicted
+++ resolved
@@ -7,11 +7,7 @@
 	"net/url"
 	"time"
 
-<<<<<<< HEAD
-	protolion "github.com/Sirupsen/logrus"
-=======
 	log "github.com/Sirupsen/logrus"
->>>>>>> 92f994f7
 	"github.com/cenkalti/backoff"
 	"golang.org/x/net/context"
 )
