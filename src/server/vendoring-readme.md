# Notes on vendoring

As-is we don't have a mechanism for revendoring everything automatically.

That's ok - we want to update dependencies as needed. But to do so is tricky.

Govendor has some bugs, and its unclear how go test / build can be resolving imports.

Generally, I've found the following approach helpful. But first, some disclaimers:

## Things I still don't understand about govendor

I don't understand how the basics work - the update/add/remove

The update/add commands never seem to do what I want. Adding a library (even after removing) sometimes doesn't update all the files? It's also unclear if its getching from GOPATH or an origin url, or if there is a fallback between them.

e.g. I'm updating bazil.org/fuse.

I tried 'govendor remove bazil.org/fuse' but it leaves files behind! I guess because it can't differentiate between when I want to remove a top level package and a subpackage? That's kind of crazy.

So, to actually remove / update a whole repo, you need to do the following:

```shell
govendor remove domain/reponame/* # this seems to remove the entries from the vendor.json file?
rm -rf vendor/domain/reponame
govendor add domain/reponame
govendor add domain/reponame/pkg1
govendor add domain/reponame/pkg2
```

Unfortunately, there doesn't seem to be a way to get govendor to add a whole repository in a single pass. Even trying `govendor add +missing` doesn't work. 

(Maybe we should just write a script to clone a repo? And update the vendor.json accordingly.)

It's also very easy to miss a package when vendoring if you still have a copy of hte library on your GOPATH. So I recommend removing (or moving) the copy on GOPATH while you do the vendor/go test/loop to be confident you have all the packages you need.

Except ... it does seem to want a copy in GOPATH?

e.g. 

    $ govendor add bazil.org/fuse/fs/fstestutil
    Error: Package "bazil.org/fuse/fs/fstestutil" not a go package or not in GOPATH.

So then you do `go get bazil.org/fuse/fs/fstestutil` and repeat the govendor add and it works.

## To update a package

### Step 0 - Update

<<<<<<< HEAD
- Try using `govendor update github.com/some/package` to update what you need. You'll probably have to run this command for all subpackages you need.
- If that's not working, you can try the removal/fetch steps below
=======
Try using `govendor update github.com/some/package` to update what you need. You'll probably have to run this command for all subpackages you need.

To run it for sub commands you can do:

`go list -f '{{join .Deps "\n"}}' |  xargs go list -f '{{if not .Standard}}{{.ImportPath}}{{end}} | xargs govendor update`

If that's not working, you can try ...
>>>>>>> a1c450fb

### Step 1 - Removal

- do 'govendor remove github.com/example/package'
- if that doesn't panic (it seems to always for me) continue on
- if it does panic, do `rm -rf vendor/github.com/example/package`, and
- remove the relevant fields from `vendor/vendor.json`

### Step 2 - Fetching / Adding

- do a `go get` on the package/repo in question
- then do `govendor add ...`


## Troubleshooting

### Internal Packages

If you see a message like this:

```shell
CGOENABLED=0 GO15VENDOREXPERIMENT=1 go test -cover -v -short $(go list ./src/server/... | grep -v '/src/server/vendor/')
package github.com/pachyderm/pachyderm/src/server/cmd/job-shim
        imports github.com/pachyderm/pachyderm/src/client
        imports github.com/pachyderm/pachyderm/src/client/pfs
        imports github.com/gengo/grpc-gateway/runtime
        imports google.golang.org/grpc
        imports google.golang.org/grpc/internal: use of internal package not allowed
```

What's happening is that while google.golang.org.grpc is vendored (but double check by looking under `src/server/vendor/google.golang.org/`), its looking for
`google.golang.org/grpc/internal` and if it can't find it under the vendored directory, it will default to looking under $GOPATH, which fails the internal requirement.


To fix this, just do:

    govendor add google.golang.org/grpc/internal


### General Debugging

I've found it useful to move or blow away packages under $GOPATH/src so that you can be confident you're loading the libraries you think you are. It's disappointing the information printed isn't a bit more helpful, but by doing this you'll know. And if this changes your error, then you'll know that you weren't using a vendored copy (and you probably should be).


### Sledgehammer

If the package you're importing has a ton of sub packages / its complicated to do manually one by one via `govendor add ...`, then what I've done is:

- do `govendor add` for the top level package
- this way the manifest will contain the checksum / etc for the repo
- then do the removal step above
- and then something like `cp -r $GOPATH/src/github.com/big/package vendor/github.com/big/package`<|MERGE_RESOLUTION|>--- conflicted
+++ resolved
@@ -47,10 +47,6 @@
 
 ### Step 0 - Update
 
-<<<<<<< HEAD
-- Try using `govendor update github.com/some/package` to update what you need. You'll probably have to run this command for all subpackages you need.
-- If that's not working, you can try the removal/fetch steps below
-=======
 Try using `govendor update github.com/some/package` to update what you need. You'll probably have to run this command for all subpackages you need.
 
 To run it for sub commands you can do:
@@ -58,7 +54,6 @@
 `go list -f '{{join .Deps "\n"}}' |  xargs go list -f '{{if not .Standard}}{{.ImportPath}}{{end}} | xargs govendor update`
 
 If that's not working, you can try ...
->>>>>>> a1c450fb
 
 ### Step 1 - Removal
 
